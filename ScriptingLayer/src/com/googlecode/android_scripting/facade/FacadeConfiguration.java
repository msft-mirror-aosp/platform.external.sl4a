--- conflicted
+++ resolved
@@ -135,10 +135,7 @@
         sFacadeClassList.add(CarrierConfigFacade.class);
         sFacadeClassList.add(NfcManagerFacade.class);
 
-<<<<<<< HEAD
         /* Compatibility reset to >= Marshmallow */
-=======
->>>>>>> 421d0392
         if (sSdkLevel >= 23) {
             // add new facades here
             sFacadeClassList.add(WifiNanManagerFacade.class);
