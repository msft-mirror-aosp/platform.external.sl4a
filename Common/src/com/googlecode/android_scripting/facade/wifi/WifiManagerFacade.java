--- conflicted
+++ resolved
@@ -776,12 +776,8 @@
         if (ssid != null) {
             config.SSID = ssid.substring(1, ssid.length() - 1);
         }
-<<<<<<< HEAD
-        String pwd = config.preSharedKey;                                                                      if (pwd != null) {
-=======
         String pwd = config.preSharedKey;
         if (pwd != null) {
->>>>>>> 53f5e7b4
             config.preSharedKey = pwd.substring(1, pwd.length() - 1);
         }
         return config;
