--- conflicted
+++ resolved
@@ -31,12 +31,9 @@
 import android.bluetooth.BluetoothHeadset;
 import android.bluetooth.BluetoothHeadsetClient;
 import android.bluetooth.BluetoothInputDevice;
-<<<<<<< HEAD
 import android.bluetooth.BluetoothPbapClient;
 import android.bluetooth.BluetoothProfile;
-=======
 import android.bluetooth.BluetoothPan;
->>>>>>> 93b6f428
 import android.bluetooth.BluetoothUuid;
 import android.content.BroadcastReceiver;
 import android.content.Context;
@@ -71,11 +68,8 @@
     private final IntentFilter mHidStateChangeFilter;
     private final IntentFilter mHspStateChangeFilter;
     private final IntentFilter mHfpClientStateChangeFilter;
-<<<<<<< HEAD
     private final IntentFilter mPbapClientStateChangeFilter;
-=======
     private final IntentFilter mPanStateChangeFilter;
->>>>>>> 93b6f428
 
     private final Bundle mGoodNews;
     private final Bundle mBadNews;
@@ -85,11 +79,8 @@
     private BluetoothHidFacade mHidProfile;
     private BluetoothHspFacade mHspProfile;
     private BluetoothHfpClientFacade mHfpClientProfile;
-<<<<<<< HEAD
     private BluetoothPbapClientFacade mPbapClientProfile;
-=======
     private BluetoothPanFacade mPanProfile;
->>>>>>> 93b6f428
 
     public BluetoothConnectionFacade(FacadeManager manager) {
         super(manager);
@@ -108,11 +99,8 @@
         mHidProfile = manager.getReceiver(BluetoothHidFacade.class);
         mHspProfile = manager.getReceiver(BluetoothHspFacade.class);
         mHfpClientProfile = manager.getReceiver(BluetoothHfpClientFacade.class);
-<<<<<<< HEAD
         mPbapClientProfile = manager.getReceiver(BluetoothPbapClientFacade.class);
-=======
         mPanProfile = manager.getReceiver(BluetoothPanFacade.class);
->>>>>>> 93b6f428
 
         mDiscoverConnectFilter = new IntentFilter(BluetoothDevice.ACTION_FOUND);
         mDiscoverConnectFilter.addAction(BluetoothDevice.ACTION_UUID);
@@ -134,13 +122,10 @@
         mHspStateChangeFilter = new IntentFilter(BluetoothHeadset.ACTION_CONNECTION_STATE_CHANGED);
         mHfpClientStateChangeFilter =
             new IntentFilter(BluetoothHeadsetClient.ACTION_CONNECTION_STATE_CHANGED);
-<<<<<<< HEAD
         mPbapClientStateChangeFilter =
             new IntentFilter(BluetoothPbapClient.ACTION_CONNECTION_STATE_CHANGED);
-=======
         mPanStateChangeFilter =
             new IntentFilter(BluetoothPan.ACTION_CONNECTION_STATE_CHANGED);
->>>>>>> 93b6f428
 
         mGoodNews = new Bundle();
         mGoodNews.putBoolean("Status", true);
@@ -385,7 +370,6 @@
                 mEventFacade.postEvent("HfpClientConnect" + deviceID, mBadNews);
             }
         }
-<<<<<<< HEAD
         if (BluetoothUuid.containsAnyUuid(BluetoothPbapClientFacade.UUIDS, deviceUuids)) {
             boolean status = mPbapClientProfile.pbapClientConnect(device);
             if (status) {
@@ -396,7 +380,8 @@
             } else {
                 Log.d("Failed starting Pbap Client connection.");
                 mEventFacade.postEvent("PbapClientConnect" + deviceID, mBadNews);
-=======
+            }
+        }
         if (BluetoothUuid.containsAnyUuid(BluetoothPanFacade.UUIDS, deviceUuids)) {
             boolean status = mPanProfile.panConnect(device);
             if (status) {
@@ -407,7 +392,6 @@
             } else {
                 Log.d("Failed starting Pan connection.");
                 mEventFacade.postEvent("PanConnect" + deviceID, mBadNews);
->>>>>>> 93b6f428
             }
         }
         mService.unregisterReceiver(mPairingHelper);
@@ -422,11 +406,8 @@
         mHidProfile.hidDisconnect(device);
         mHspProfile.hspDisconnect(device);
         mHfpClientProfile.hfpClientDisconnect(device);
-<<<<<<< HEAD
         mPbapClientProfile.pbapClientDisconnect(device);
-=======
         mPanProfile.panDisconnect(device);
->>>>>>> 93b6f428
     }
 
     @Rpc(description = "Start intercepting all bluetooth connection pop-ups.")
